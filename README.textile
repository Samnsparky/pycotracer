--- conflicted
+++ resolved
@@ -52,11 +52,7 @@
 
 @bash run_tests.bash@
 
-<<<<<<< HEAD
-The run_tests.bash script is in the pycotracer subdirectory.
-=======
-Some unit tests will require the "pymox":https://code.google.com/p/pymox/ library for dependency injection.
->>>>>>> 140c3598
+The run_tests.bash script is in the pycotracer subdirectory. Some unit tests will require the "pymox":https://code.google.com/p/pymox/ library for dependency injection.
 
 
 h2. Technologies and Resources Used
